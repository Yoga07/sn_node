[package]
authors = [ "MaidSafe Developers <dev@maidsafe.net>" ]
description = "Implementation of the nodes for the Safe Network."
documentation = "https://docs.rs/sn_node"
edition = "2018"
homepage = "https://maidsafe.net"
license = "GPL-3.0"
name = "sn_node"
readme = "README.md"
repository = "https://github.com/maidsafe/sn_node"
version = "0.25.9"

[package.metadata.cargo-udeps.ignore]
development = [ "sn_client", "maplit" ]

[dependencies]
async-log = "2.0.0"
base64 = "~0.10.1"
bincode = "1.2.1"
crossbeam-channel = "~0.4.2"
dirs-next = "1.0.1"
flexi_logger = "~0.16.1"
futures = "~0.3.5"
hex = "~0.3.2"
hex_fmt = "~0.3.0"
lazy_static = "1"
log = "~0.4.7"
pickledb = "~0.4.0"
quick-error = "1.2.2"
rand = "~0.7.3"
rand_chacha = "~0.2.2"
sn_routing = "~0.39.8"
serde_json = "1.0.53"
structopt = "~0.3.17"
tiny-keccak = "1.5.0"
crdts = "4.3.0"
ed25519-dalek = "1.0.0-pre.4"
sha2 = "0.8.1"
<<<<<<< HEAD
# sn_data_types = "~0.11.36"
sn_data_types = { path = "../sn_data_types" }
# sn_transfers = "~0.2.4"
sn_transfers = { path = "../sn_transfers" }
# sn_data_types = { git = "https://github.com/oetyng/sn_data_types", branch = "refactor-chunk-duplication" }
# sn_transfers = { git = "https://github.com/oetyng/sn_transfers", branch = "refactor-chunk-duplication" }
=======
sn_data_types = { git = "https://github.com/yoga07/sn_data_types", branch = "storage-check" }
sn_transfers = { git = "https://github.com/yoga07/sn_transfers", branch = "master" }
>>>>>>> 73e88485
self_encryption = "~0.19.4"
ed25519 = "1.0.1"
signature = "1.1.0"
xor_name = "1.1.0"
sn_launch_tool = "~0.0.5"
dashmap = "3.11.10"

  [dependencies.bytes]
  version = "~0.5.4"
  features = [ "serde" ]

  [dependencies.fxhash]
  version = "~0.2.1"
  optional = true

  [dependencies.self_update]
  version = "~0.16.0"
  default-features = false
  features = [
  "rustls",
  "archive-tar",
  "archive-zip",
  "compression-flate2",
  "compression-zip-deflate"
]

  [dependencies.serde]
  version = "1.0.111"
  features = [ "derive", "rc" ]

  [dependencies.bls]
  package = "threshold_crypto"
  version = "~0.4.0"

  [dependencies.tokio]
  version = "~0.2.5"
  features = [ "macros", "fs", "sync" ]

[dev_dependencies]
maplit = "1.0.1"
tempdir = "~0.3.7"
futures = "~0.3.5"

  [dev_dependencies.sn_client]
  # version = "0.44.3"
  # features = [ "simulated-payouts" ]
  # git = "https://github.com/oetyng/sn_client"
  # branch = "refactor-chunk-duplication"
  path="../sn_client"

  [dev_dependencies.tokio]
  version = "~0.2.21"
  features = [ "rt-core", "blocking", "stream", "rt-util", "rt-threaded" ]

[[bin]]
name = "sn_node"
doc = false

[features]
default = [ "simulated-payouts" ]
simulated-payouts = [
  "sn_data_types/simulated-payouts",
  "sn_transfers/simulated-payouts",
  "sn_client/simulated-payouts",
]
chaos = [ ]<|MERGE_RESOLUTION|>--- conflicted
+++ resolved
@@ -36,17 +36,12 @@
 crdts = "4.3.0"
 ed25519-dalek = "1.0.0-pre.4"
 sha2 = "0.8.1"
-<<<<<<< HEAD
 # sn_data_types = "~0.11.36"
-sn_data_types = { path = "../sn_data_types" }
+# sn_data_types = { path = "../sn_data_types" }
 # sn_transfers = "~0.2.4"
-sn_transfers = { path = "../sn_transfers" }
-# sn_data_types = { git = "https://github.com/oetyng/sn_data_types", branch = "refactor-chunk-duplication" }
-# sn_transfers = { git = "https://github.com/oetyng/sn_transfers", branch = "refactor-chunk-duplication" }
-=======
-sn_data_types = { git = "https://github.com/yoga07/sn_data_types", branch = "storage-check" }
-sn_transfers = { git = "https://github.com/yoga07/sn_transfers", branch = "master" }
->>>>>>> 73e88485
+# sn_transfers = { path = "../sn_transfers" }
+sn_data_types = { git = "https://github.com/oetyng/sn_data_types", branch = "section-wallet" }
+sn_transfers = { git = "https://github.com/oetyng/sn_transfers", branch = "section-wallet" }
 self_encryption = "~0.19.4"
 ed25519 = "1.0.1"
 signature = "1.1.0"
