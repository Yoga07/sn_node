/*  Copyright 2015 MaidSafe.net limited
    This MaidSafe Software is licensed to you under (1) the MaidSafe.net Commercial License,
    version 1.0 or later, or (2) The General Public License (GPL), version 3, depending on which
    licence you accepted on initial access to the Software (the "Licences").
    By contributing code to the MaidSafe Software, or to this project generally, you agree to be
    bound by the terms of the MaidSafe Contributor Agreement, version 1.0, found in the root
    directory of this project at LICENSE, COPYING and CONTRIBUTOR respectively and also
    available at: http://www.maidsafe.net/licenses
    Unless required by applicable law or agreed to in writing, the MaidSafe Software distributed
    under the GPL Licence is distributed on an "AS IS" BASIS, WITHOUT WARRANTIES OR CONDITIONS
    OF ANY KIND, either express or implied.
    See the Licences for the specific language governing permissions and limitations relating to
    use of the MaidSafe
    Software.                                                                 */

#![allow(dead_code)]

extern crate self_encryption;
use std::convert::AsRef;

<<<<<<< HEAD
static AES256_KEYSIZE: usize = 32;
static AES256_IVSIZE: usize = 16;
=======
static AES256_KEY_SIZE: usize = 32;
static AES256_IV_SIZE: usize = 16;
>>>>>>> d36b6cc0

pub struct Entry {
  name: Vec<u8>,
  data: Vec<u8>
}

pub struct ChunkStore {
  entries: Vec<Entry>,
  max_disk_usage: usize,
  current_disk_usage: usize,
}

impl ChunkStore {
  pub fn new() -> ChunkStore {
    ChunkStore {
      entries: Vec::new(),
      max_disk_usage: 0,
      current_disk_usage: 0,
    }
  }

  pub fn put(&mut self, name: Vec<u8>, value: Vec<u8>) {
<<<<<<< HEAD
    let mut iv: Vec<u8> = Vec::with_capacity(AES256_IVSIZE);
    let mut key: Vec<u8> = Vec::with_capacity(AES256_KEYSIZE);
    for it in name.iter().take(AES256_KEYSIZE) {
      key.push(*it);
    }
    for it in name.iter().skip(AES256_KEYSIZE).take(AES256_IVSIZE) {
=======
    let mut iv: Vec<u8> = Vec::with_capacity(AES256_IV_SIZE);
    let mut key: Vec<u8> = Vec::with_capacity(AES256_KEY_SIZE);

    for it in name.iter().take(AES256_KEY_SIZE) {
      key.push(*it);
    }
    for it in name.iter().skip(AES256_KEY_SIZE).take(AES256_IV_SIZE) {
>>>>>>> d36b6cc0
      iv.push(*it);
    }

    match self_encryption::encryption::encrypt(value.as_ref(), key.as_ref(), iv.as_ref()) {
      Ok(content) => {
        self.current_disk_usage += content.len();

        self.entries.push(Entry {
          name: name,
          data: content,
        });
      },
      _ => panic!("Unable to encrypt")
    };
  }

  pub fn delete(&mut self, name: Vec<u8>) {
    let mut size_removed = 0usize;

    for i in 0..self.entries.len() {
      if self.entries[i].name == name {
        size_removed = self.entries[i].data.len();
        self.entries.remove(i);
        break;
      }
    }

    self.current_disk_usage -= size_removed;
  }

  pub fn get(&self, name: Vec<u8>) -> Vec<u8> {
    let mut return_val: Vec<u8> = Vec::new();

    for it in self.entries.iter() {
      if it.name == name {
<<<<<<< HEAD
        let mut iv: Vec<u8> = Vec::with_capacity(AES256_IVSIZE);
        let mut key: Vec<u8> = Vec::with_capacity(AES256_KEYSIZE);

        for it in name.iter().take(AES256_KEYSIZE) {
          key.push(*it);
        }
        for it in name.iter().skip(AES256_KEYSIZE).take(AES256_IVSIZE) {
=======
        let mut iv: Vec<u8> = Vec::with_capacity(AES256_IV_SIZE);
        let mut key: Vec<u8> = Vec::with_capacity(AES256_KEY_SIZE);

        for it in name.iter().take(AES256_KEY_SIZE) {
          key.push(*it);
        }
        for it in name.iter().skip(AES256_KEY_SIZE).take(AES256_IV_SIZE) {
>>>>>>> d36b6cc0
          iv.push(*it);
        }

        match self_encryption::encryption::decrypt(it.data.as_ref(), key.as_ref(), iv.as_ref()) {
          Ok(vec) => return_val = vec,
          _ => panic!("Unable to decrypt"),
        };
        break;
      }
    }

    assert!(!return_val.is_empty());
    return_val
  }

  pub fn max_disk_usage(&self) -> usize {
    self.max_disk_usage
  }

  pub fn current_disk_usage(&self) -> usize {
    self.current_disk_usage
  }

  pub fn set_max_disk_usage(&mut self, new_max: usize) {
    assert!(self.current_disk_usage < new_max);
    self.max_disk_usage = new_max;
  }

  pub fn has_chunk(&self, name: Vec<u8>) -> bool {
    for entry in self.entries.iter() {
      if entry.name == name {
        return true;
      }
    }
    false
  }

  pub fn names(&self) -> Vec<Vec<u8>> {
    let mut name_vec: Vec<Vec<u8>> = Vec::new();
    for it in self.entries.iter() {
      name_vec.push(it.name.clone());
    }

    name_vec
  }
// FIXME: Unused
  // fn has_disk_space(&self, required_space: usize) -> bool {
  //   self.current_disk_usage + required_space <= self.max_disk_usage
  // }
}
<|MERGE_RESOLUTION|>--- conflicted
+++ resolved
@@ -18,13 +18,8 @@
 extern crate self_encryption;
 use std::convert::AsRef;
 
-<<<<<<< HEAD
-static AES256_KEYSIZE: usize = 32;
-static AES256_IVSIZE: usize = 16;
-=======
 static AES256_KEY_SIZE: usize = 32;
 static AES256_IV_SIZE: usize = 16;
->>>>>>> d36b6cc0
 
 pub struct Entry {
   name: Vec<u8>,
@@ -47,14 +42,6 @@
   }
 
   pub fn put(&mut self, name: Vec<u8>, value: Vec<u8>) {
-<<<<<<< HEAD
-    let mut iv: Vec<u8> = Vec::with_capacity(AES256_IVSIZE);
-    let mut key: Vec<u8> = Vec::with_capacity(AES256_KEYSIZE);
-    for it in name.iter().take(AES256_KEYSIZE) {
-      key.push(*it);
-    }
-    for it in name.iter().skip(AES256_KEYSIZE).take(AES256_IVSIZE) {
-=======
     let mut iv: Vec<u8> = Vec::with_capacity(AES256_IV_SIZE);
     let mut key: Vec<u8> = Vec::with_capacity(AES256_KEY_SIZE);
 
@@ -62,7 +49,6 @@
       key.push(*it);
     }
     for it in name.iter().skip(AES256_KEY_SIZE).take(AES256_IV_SIZE) {
->>>>>>> d36b6cc0
       iv.push(*it);
     }
 
@@ -98,15 +84,6 @@
 
     for it in self.entries.iter() {
       if it.name == name {
-<<<<<<< HEAD
-        let mut iv: Vec<u8> = Vec::with_capacity(AES256_IVSIZE);
-        let mut key: Vec<u8> = Vec::with_capacity(AES256_KEYSIZE);
-
-        for it in name.iter().take(AES256_KEYSIZE) {
-          key.push(*it);
-        }
-        for it in name.iter().skip(AES256_KEYSIZE).take(AES256_IVSIZE) {
-=======
         let mut iv: Vec<u8> = Vec::with_capacity(AES256_IV_SIZE);
         let mut key: Vec<u8> = Vec::with_capacity(AES256_KEY_SIZE);
 
@@ -114,7 +91,6 @@
           key.push(*it);
         }
         for it in name.iter().skip(AES256_KEY_SIZE).take(AES256_IV_SIZE) {
->>>>>>> d36b6cc0
           iv.push(*it);
         }
 
