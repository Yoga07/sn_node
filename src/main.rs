// Copyright 2015 MaidSafe.net limited.
//
// This SAFE Network Software is licensed to you under (1) the MaidSafe.net Commercial License,
// version 1.0 or later, or (2) The General Public License (GPL), version 3, depending on which
// licence you accepted on initial access to the Software (the "Licences").
//
// By contributing code to the SAFE Network Software, or to this project generally, you agree to be
// bound by the terms of the MaidSafe Contributor Agreement, version 1.0.  This, along with the
// Licenses can be found in the root directory of this project at LICENSE, COPYING and CONTRIBUTOR.
//
// Unless required by applicable law or agreed to in writing, the SAFE Network Software distributed
// under the GPL Licence is distributed on an "AS IS" BASIS, WITHOUT WARRANTIES OR CONDITIONS OF ANY
// KIND, either express or implied.
//
// Please review the Licences for the specific language governing permissions and limitations
// relating to use of the SAFE Network Software.                                                              */

#![crate_name = "safe_vault"]
#![crate_type = "bin"]
#![doc(html_logo_url = "http://maidsafe.net/img/Resources/branding/maidsafe_logo.fab2.png",
       html_favicon_url = "http://maidsafe.net/img/favicon.ico",
              html_root_url = "http://dirvine.github.io/dirvine/maidsafe_vault/")]
#![forbid(bad_style, warnings)]
#![deny(deprecated, improper_ctypes, missing_docs, non_shorthand_field_patterns,
        overflowing_literals, plugin_as_library, private_no_mangle_fns, private_no_mangle_statics,
        raw_pointer_derive, stable_features, unconditional_recursion, unknown_lints, unsafe_code,
        unsigned_negation, unused, unused_allocation, unused_attributes, unused_comparisons,
        unused_features, unused_parens, while_true)]

#![warn(trivial_casts, trivial_numeric_casts, unused_extern_crates, unused_import_braces,
        unused_qualifications, variant_size_differences)]

//! MaidSafe Vault provides the interface to SAFE routing.
//!
//! The resulting executable is the Vault node for the SAFE network.
//! Refer to https://github.com/dirvine/maidsafe_vault
#![feature(core)]

extern crate core;
extern crate rustc_serialize;
extern crate cbor;
extern crate time;
extern crate lru_time_cache;
extern crate routing;

#[cfg(test)]
extern crate rand;
#[cfg(test)]
extern crate maidsafe_sodiumoxide as sodiumoxide;

use std::thread;
use std::thread::spawn;

mod data_manager;
mod maid_manager;
mod pmid_manager;
mod sd_manager;
mod chunk_store;
mod pmid_node;
mod transfer_parser;
mod vault;
mod utils;

use vault::{ VaultFacade, VaultGenerator };

/// Placeholder doc test
pub fn always_true() -> bool { true }

/// The Vault structure to hold the logical interface to provide behavioural logic to routing.
pub struct Vault {
    routing_node: routing::routing_node::RoutingNode<VaultFacade, VaultGenerator>,
}

impl Vault {
    fn new() -> Vault {
        Vault {
            routing_node: routing::routing_node::RoutingNode::<VaultFacade, VaultGenerator>::new(VaultGenerator),
        }
    }
}

<<<<<<< HEAD
=======
// ==========================   Program Options   =================================
static USAGE: &'static str = "
Usage:
  safe_vault [<peer>...]
  safe_vault --first
  safe_vault --help

Options:
  -f, --first  Node runs as the first vault in the network.
  -h, --help   Display this help message.

  Running without '--first' requires an existing network to connect to.  If this
  is the first vault of a new network, the only arg passed should be '--first'.

  The optional <peer>... arg(s) are a list of peer endpoints (other running vaults).
  If these are supplied, the node will try to connect to one of these in order to
  join the network.  If no endpoints are supplied, the node will try to connect to
  an existing network using Crust's discovery protocol.
";

#[derive(RustcDecodable, Debug)]
struct Args {
    arg_peer: Vec<PeerEndpoint>,
    flag_first: bool,
    flag_help: bool,
}

#[derive(Debug)]
enum PeerEndpoint {
    Tcp(SocketAddr),
}

impl Decodable for PeerEndpoint {
    fn decode<D: Decoder>(decoder: &mut D)->Result<PeerEndpoint, D::Error> {
        let str = try!(decoder.read_str());
        let address = match SocketAddr::from_str(&str) {
            Ok(addr) => addr,
            Err(_) => {
                return Err(decoder.error(format!(
                    "Could not decode {} as valid IPv4 or IPv6 address.", str).as_str()));
            },
        };
        Ok(PeerEndpoint::Tcp(address))
    }
}

>>>>>>> 8d245006
/// Main entry for start up a vault node
pub fn main () {
    // routing changed to eliminate the difference of the first and later on nodes on network
    // the routing_node.run() replaces the previous run_zero_membrance() and bootstrap() function
    let mut vault = Vault::new();
    match vault.routing_node.run() {
        Err(err) => panic!("Could not connect to the network with error : {:?}", err),
        _ => {}
    }
    let thread_guard = spawn(move || {
        loop {
            thread::sleep_ms(10000);
        }
    });
    let _ = thread_guard.join();
}

#[cfg(test)]
mod test {
    use super::*;
    use std::thread;
    use std::thread::spawn;

    #[test]
    fn lib_test() {
        let run_vault = |mut vault: Vault| {
            spawn(move || {
                match vault.routing_node.run() {
                    Err(err) => panic!("Could not connect to the network with error : {:?}", err),
                    _ => {}
                }
                let thread_guard = spawn(move || {
                    loop {
                        thread::sleep_ms(1);
                    }
                });
                let _ = thread_guard.join();
            })
        };
        // The performance of get RoutingTable fully populated among certain amount of nodes is machine dependent
        // The stable duration needs to be increased dramatically along with the increase of the total node numbers.
        // for example, you may need i * 1500 when increase total nodes from 8 to 9
        // The first node must be run in membrane mode
        for i in 0..8 {
            let _ = run_vault(Vault::new());
            thread::sleep_ms(1000 + i * 1000);
        }
        thread::sleep_ms(10000);
    }

}<|MERGE_RESOLUTION|>--- conflicted
+++ resolved
@@ -79,55 +79,6 @@
     }
 }
 
-<<<<<<< HEAD
-=======
-// ==========================   Program Options   =================================
-static USAGE: &'static str = "
-Usage:
-  safe_vault [<peer>...]
-  safe_vault --first
-  safe_vault --help
-
-Options:
-  -f, --first  Node runs as the first vault in the network.
-  -h, --help   Display this help message.
-
-  Running without '--first' requires an existing network to connect to.  If this
-  is the first vault of a new network, the only arg passed should be '--first'.
-
-  The optional <peer>... arg(s) are a list of peer endpoints (other running vaults).
-  If these are supplied, the node will try to connect to one of these in order to
-  join the network.  If no endpoints are supplied, the node will try to connect to
-  an existing network using Crust's discovery protocol.
-";
-
-#[derive(RustcDecodable, Debug)]
-struct Args {
-    arg_peer: Vec<PeerEndpoint>,
-    flag_first: bool,
-    flag_help: bool,
-}
-
-#[derive(Debug)]
-enum PeerEndpoint {
-    Tcp(SocketAddr),
-}
-
-impl Decodable for PeerEndpoint {
-    fn decode<D: Decoder>(decoder: &mut D)->Result<PeerEndpoint, D::Error> {
-        let str = try!(decoder.read_str());
-        let address = match SocketAddr::from_str(&str) {
-            Ok(addr) => addr,
-            Err(_) => {
-                return Err(decoder.error(format!(
-                    "Could not decode {} as valid IPv4 or IPv6 address.", str).as_str()));
-            },
-        };
-        Ok(PeerEndpoint::Tcp(address))
-    }
-}
-
->>>>>>> 8d245006
 /// Main entry for start up a vault node
 pub fn main () {
     // routing changed to eliminate the difference of the first and later on nodes on network
