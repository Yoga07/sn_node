// Copyright 2015 MaidSafe.net limited.
//
// This SAFE Network Software is licensed to you under (1) the MaidSafe.net Commercial License,
// version 1.0 or later, or (2) The General Public License (GPL), version 3, depending on which
// licence you accepted on initial access to the Software (the "Licences").
//
// By contributing code to the SAFE Network Software, or to this project generally, you agree to be
// bound by the terms of the MaidSafe Contributor Agreement, version 1.0.  This, along with the
// Licenses can be found in the root directory of this project at LICENSE, COPYING and CONTRIBUTOR.
//
// Unless required by applicable law or agreed to in writing, the SAFE Network Software distributed
// under the GPL Licence is distributed on an "AS IS" BASIS, WITHOUT WARRANTIES OR CONDITIONS OF ANY
// KIND, either express or implied.
//
// Please review the Licences for the specific language governing permissions and limitations
// relating to use of the SAFE Network Software.

use time;
use cbor::CborTagEncode;
use rustc_serialize::{Decodable, Decoder, Encodable, Encoder};
use std::fmt;

#[derive(PartialEq, Eq, PartialOrd, Ord, Clone)]
pub struct Metadata {
    name: String,
    size: u64,
    created_time:  time::Tm,
    modified_time: time::Tm,
    user_metadata: Vec<u8>
}

impl Metadata {
    pub fn new(name: String, user_metadata: Vec<u8>) -> Metadata {
        Metadata {
            name: name,
            size: 0,
            created_time:  time::now_utc(),
            modified_time: time::now_utc(),
            user_metadata: user_metadata
        }
    }

    pub fn set_name(&mut self, name: String) {
        self.name = name;
    }

    pub fn get_name(&self) -> String {
        self.name.clone()
    }

<<<<<<< HEAD
    pub fn set_size(&mut self, size: i64) {
        self.size = size;
    }

    pub fn get_size(&self) -> i64 {
        self.size
    }

    pub fn set_modified_time(&mut self, time: time::Tm) {
        self.modified_time = time;
    }

    pub fn get_modified_time(&self) -> time::Tm {
        self.modified_time
    }

=======
>>>>>>> 8605d518
    pub fn set_user_metadata(&mut self, user_metadata: Vec<u8>) {
        self.user_metadata = user_metadata;
    }

    pub fn get_user_metadata(&self) -> Option<Vec<u8>> {
        if !self.user_metadata.is_empty() {
            Some(self.user_metadata.clone())
        } else {
            None
        }
    }

    pub fn get_created_time(&self) -> time::Tm {
        self.created_time
    }

    pub fn get_modified_time(&self) -> time::Tm {
        self.modified_time
    }

    pub fn set_created_time(&mut self, created_time: time::Tm) {
        self.created_time = created_time
    }

    pub fn set_modified_time(&mut self, modified_time: time::Tm) {
        self.modified_time = modified_time
    }

    pub fn get_size(&self) -> u64 {
        self.size
    }

    pub fn set_size(&mut self, size: u64) {
        self.size = size;
    }

}

impl Encodable for Metadata {
    fn encode<E: Encoder>(&self, e: &mut E)->Result<(), E::Error> {
        let created_time = self.created_time.to_timespec();
        let modified_time = self.modified_time.to_timespec();
        CborTagEncode::new(5483_000, &(self.name.clone(), self.size as usize, self.user_metadata.clone(),
        created_time.sec, created_time.nsec, modified_time.sec, modified_time.nsec)).encode(e)
    }
}

impl Decodable for Metadata {
    fn decode<D: Decoder>(d: &mut D)->Result<Metadata, D::Error> {
        try!(d.read_u64());
        let (name, size, meta, created_sec, created_nsec, modified_sec,
            modified_nsec) = try!(Decodable::decode(d));

        Ok(Metadata {
                name: name,
                user_metadata: meta,
                size: size,
                created_time:  time::at_utc(time::Timespec {
                        sec: created_sec,
                        nsec: created_nsec
                    }),
                modified_time: time::at_utc(time::Timespec {
                        sec: modified_sec,
                        nsec: modified_nsec
                    })
            })
    }
}

impl fmt::Debug for Metadata {
    fn fmt(&self, f: &mut fmt::Formatter) -> fmt::Result {
        write!(f, "name: {}, size: {}, user_metadata: {:?}", self.name, self.size, self.user_metadata)
    }
}

impl fmt::Display for Metadata {
    fn fmt(&self, f: &mut fmt::Formatter) -> fmt::Result {
        write!(f, "name: {}, size: {}, user_metadata: {:?}", self.name, self.size, self.user_metadata)
    }
}

#[cfg(test)]
mod test {
    use super::*;
    use cbor;

    #[test]
    fn serialise() {
        let obj_before = Metadata::new("hello.txt".to_string(), "{mime: \"application/json\"}".to_string().into_bytes());

        let mut e = cbor::Encoder::from_memory();
        e.encode(&[&obj_before]).unwrap();

        let mut d = cbor::Decoder::from_bytes(e.as_bytes());
        let obj_after: Metadata = d.decode().next().unwrap().unwrap();

        assert_eq!(obj_before, obj_after);
    }
}<|MERGE_RESOLUTION|>--- conflicted
+++ resolved
@@ -48,25 +48,6 @@
         self.name.clone()
     }
 
-<<<<<<< HEAD
-    pub fn set_size(&mut self, size: i64) {
-        self.size = size;
-    }
-
-    pub fn get_size(&self) -> i64 {
-        self.size
-    }
-
-    pub fn set_modified_time(&mut self, time: time::Tm) {
-        self.modified_time = time;
-    }
-
-    pub fn get_modified_time(&self) -> time::Tm {
-        self.modified_time
-    }
-
-=======
->>>>>>> 8605d518
     pub fn set_user_metadata(&mut self, user_metadata: Vec<u8>) {
         self.user_metadata = user_metadata;
     }
