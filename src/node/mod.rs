--- conflicted
+++ resolved
@@ -111,17 +111,8 @@
                 Ok(NodeOperation::NoOp)
             }
             Adult => {
-<<<<<<< HEAD
                 duties
                     .process_node_duty(node_ops::NodeDuty::AssumeAdultDuties)
-=======
-                info!("Becoming Adult");
-                let _ = duties
-                    .process_node_duty(node_ops::NodeDuty::BecomeAdult)
-                    .await;
-                duties
-                    .process_node_duty(node_ops::NodeDuty::RegisterWallet(reward_key))
->>>>>>> 73e88485
                     .await
             }
             Elder => {
