--- conflicted
+++ resolved
@@ -15,7 +15,7 @@
 // Please review the Licences for the specific language governing permissions and limitations
 // relating to use of the SAFE Network Software.
 
-/// NetworkStorage implements the Storage trait from the Self_Encryption 
+/// NetworkStorage implements the Storage trait from the Self_Encryption
 pub mod network_storage;
 /// Unversioned-Structured Data
 pub mod unversioned;
@@ -76,18 +76,10 @@
 pub fn check_if_data_can_fit_in_structured_data(data: Vec<u8>,
                                                 owner_keys: Vec<::sodiumoxide::crypto::sign::PublicKey>,
                                                 prev_owner_keys: Vec<::sodiumoxide::crypto::sign::PublicKey>) -> DataFitResult {
-<<<<<<< HEAD
-    if data.len() >= ::client::MAX_STRUCTURED_DATA_SIZE_IN_BYTES {
-        DataFitResult::DataDoesNotFit
-    } else {
-        let available_size = get_approximate_space_for_data(owner_keys, prev_owner_keys);
-=======
     if data.len() > ::client::MAX_STRUCTURED_DATA_SIZE_IN_BYTES - PADDING_SIZE_IN_BYTES {
         DataFitResult::DataDoesNotFit
     } else {
         let available_size = get_approximate_space_for_data(owner_keys, prev_owner_keys);
-
->>>>>>> d8b31190
         if available_size <= MIN_RESIDUAL_SPACE_FOR_VALID_STRUCTURED_DATA_IN_BYTES {
             DataFitResult::NoDataCanFit
         } else if available_size < data.len() {
@@ -95,7 +87,6 @@
         } else {
             DataFitResult::DataFits
         }
-<<<<<<< HEAD
     }
 }
 
@@ -109,8 +100,6 @@
             public_keys.push(::sodiumoxide::crypto::sign::gen_keypair().0);
         }
         public_keys
-=======
->>>>>>> d8b31190
     }
 
     #[test]
