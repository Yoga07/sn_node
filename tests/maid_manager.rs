--- conflicted
+++ resolved
@@ -17,36 +17,6 @@
 
 // For explanation of lint checks, run `rustc -W help` or see
 // https://github.com/maidsafe/QA/blob/master/Documentation/Rust%20Lint%20Checks.md
-<<<<<<< HEAD
-#![forbid(bad_style, exceeding_bitshifts, mutable_transmutes, no_mangle_const_items,
-          unknown_crate_types, warnings)]
-#![deny(deprecated, drop_with_repr_extern, improper_ctypes, missing_docs,
-        non_shorthand_field_patterns, overflowing_literals, plugin_as_library,
-        private_no_mangle_fns, private_no_mangle_statics, stable_features, unconditional_recursion,
-        unknown_lints, unsafe_code, unused, unused_allocation, unused_attributes,
-        unused_comparisons, unused_features, unused_parens, while_true)]
-#![warn(trivial_casts, trivial_numeric_casts, unused_extern_crates, unused_import_braces,
-        unused_qualifications, unused_results)]
-#![allow(box_pointers, fat_ptr_transmutes, missing_copy_implementations,
-         missing_debug_implementations, variant_size_differences)]
-
-#![cfg_attr(feature="clippy", feature(plugin))]
-#![cfg_attr(feature="clippy", plugin(clippy))]
-#![cfg_attr(feature="clippy", deny(clippy))]
-#![cfg_attr(feature="clippy", allow(indexing_slicing))]
-
-#![cfg(test)]
-#![cfg(feature = "use-mock-crust")]
-
-extern crate kademlia_routing_table;
-#[macro_use]
-extern crate log;
-extern crate rand;
-extern crate routing;
-extern crate safe_network_common;
-extern crate safe_vault;
-=======
->>>>>>> 95ded409
 
 use kademlia_routing_table::GROUP_SIZE;
 use rand::{random, thread_rng};
@@ -124,6 +94,8 @@
 
 #[test]
 fn account_full() {
+    // This needs to be kept in sync with maid_manager.rs
+    // Ideally, a setter is preferred, so that this test can be completed quicker.
     const DEFAULT_ACCOUNT_SIZE: u64 = 100;
     let network = Network::new();
     let node_count = 15;
